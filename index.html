<!DOCTYPE HTML>
<!--
	Astral by HTML5 UP
	html5up.net | @ajlkn
	Free for personal and commercial use under the CCA 3.0 license (html5up.net/license)
-->
<html>
	<head>
		<title>whoismissing</title>
		<meta charset="utf-8" />
		<meta name="viewport" content="width=device-width, initial-scale=1" />
		<!--[if lte IE 8]><script src="assets/js/ie/html5shiv.js"></script><![endif]-->
		<link rel="stylesheet" href="assets/css/main.css" />
		<noscript><link rel="stylesheet" href="assets/css/noscript.css" /></noscript>
		<!--[if lte IE 8]><link rel="stylesheet" href="assets/css/ie8.css" /><![endif]-->
	</head>
	<body>

		<!-- Wrapper-->
			<div id="wrapper">

				<!-- Nav -->
					<nav id="nav">
						<a href="#me" class="icon fa-home active"><span>Home</span></a>
						<a href="#learn" class="icon fa-folder"><span>Learn</span></a>
						<a href="#contact" class="icon fa-envelope"><span>Contact</span></a>
						<a href="https://twitter.com/0xmissing" class="icon fa-twitter"><span>Twitter</span></a>
					</nav>

				<!-- Main -->
					<div id="main">

						<!-- Me -->
							<article id="me" class="panel">
								<header>
									<h1>whoismissing</h1>
									<p>/root:# </p>
								</header>
								<a href="#learn" class="jumplink pic">
									<span class="arrow icon fa-chevron-right"><span>Learning Resources</span></span>
									<img src="images/me.jpg" alt="" />
								</a>
							</article>

						<!-- Work -->
							<article id="learn" class="panel">
								<header>
									<h2>Learning Resources</h2>
								</header>
								<p>
                                    Here is an index of my favorite learning resources that I continue to refer to:
                                </p>
                                <section>
								    <div class="row">
										<div class="4u 12u$(mobile)">
											<a href="https://www.amazon.com/Hacking-Art-Exploitation-Jon-Erickson/dp/1593271441" class="image fit"><img src="images/pic01.jpg" alt=""></a>
										</div>
										<div class="4u 12u$(mobile)">
											<a href="https://www.amazon.com/Gray-Hacking-Ethical-Hackers-Handbook/dp/0071742557" class="image fit"><img src="images/pic02.jpg" alt=""></a>
										</div>
										<div class="4u$ 12u$(mobile)">
											<a href="https://www.amazon.com/Practical-Guide-Commands-Editors-Programming/dp/013308504X" class="image fit"><img src="images/pic03.jpg" alt=""></a>
										</div>
										<div class="4u 12u$(mobile)">
											<a href="https://tutorials.cyberaces.org/tutorials" class="image fit"><img src="images/pic04.png" alt=""></a>
										</div>
										<div class="4u 12u$(mobile)">
											<a href="https://learnpythonthehardway.org/book/appendixa.html" class="image fit"><img src="images/pic05.jpg" alt=""></a>
										</div>
										<div class="4u$ 12u$(mobile)">
											<a href="https://www.server-world.info/en/" class="image fit"><img src="images/pic06.png" alt=""></a>
										</div>
										<div class="4u 12u$(mobile)">
											<a href="https://wiki.skullsecurity.org/index.php?title=Main_Page" class="image fit"><img src="images/pic07.jpg" alt=""></a>
										</div>
										<div class="4u 12u$(mobile)">
											<a href="https://trailofbits.github.io/ctf/" class="image fit"><img src="images/pic08.png" alt=""></a>
										</div>
										<div class="4u$ 12u$(mobile)">
											<a href="https://www.it-sec-catalog.info/analysis_and_exploitation_unprivileged.html" class="image fit"><img src="images/pic09.png" alt=""></a>
										</div>
										<div class="4u 12u$(mobile)">
											<a href="https://github.com/Hack-with-Github/Awesome-Hacking/blob/master/README.md" class="image fit"><img src="images/pic10.jpg" alt=""></a>
										</div>
										<div class="4u 12u$(mobile)">
											<a href="https://www.fuzzysecurity.com/tutorials.html" class="image fit"><img src="images/pic11.png" alt=""></a>
										</div>
										<div class="4u$ 12u$(mobile)">
											<a href="https://ctftime.org/" class="image fit"><img src="images/pic12.png" alt=""></a>
										</div>
									</div>
								</section>
							</article>

						<!-- Contact -->
							<article id="contact" class="panel">
								<header>
									<h2>Contact Me</h2>
								</header>
                        <!--
								<form action="#" method="post">
									<div>
										<div class="row">
											<div class="6u 12u$(mobile)">
												<input type="text" name="name" placeholder="Name" />
											</div>
											<div class="6u$ 12u$(mobile)">
												<input type="text" name="email" placeholder="Email" />
											</div>
											<div class="12u$">
												<input type="text" name="subject" placeholder="Subject" />
											</div>
											<div class="12u$">
												<textarea name="message" placeholder="Message" rows="8"></textarea>
											</div>
											<div class="12u$">
												<input type="submit" value="Send Message" />
											</div>
										</div>
									</div>
								</form>
                            -->
							</article>

					</div>

				<!-- Footer -->
					<div id="footer">
						<ul class="copyright">
<<<<<<< HEAD
							<li>&copy; <a href="http://github.com/whoismissing">github.com/whoismissing</a></li><li>Design: <a href="http://html5up.net">HTML5 UP</a></li>
=======
							<li>&copy; github.com/whoismissing <a href="http://github.com/whoismissing"></a></li><li>Design: <a href="http://html5up.net">HTML5 UP</a></li>
>>>>>>> f37fef3a
						</ul>
					</div>

			</div>

		<!-- Scripts -->
			<script src="assets/js/jquery.min.js"></script>
			<script src="assets/js/skel.min.js"></script>
			<script src="assets/js/skel-viewport.min.js"></script>
			<script src="assets/js/util.js"></script>
			<!--[if lte IE 8]><script src="assets/js/ie/respond.min.js"></script><![endif]-->
			<script src="assets/js/main.js"></script>

	</body>
</html>
<|MERGE_RESOLUTION|>--- conflicted
+++ resolved
@@ -97,7 +97,6 @@
 								<header>
 									<h2>Contact Me</h2>
 								</header>
-                        <!--
 								<form action="#" method="post">
 									<div>
 										<div class="row">
@@ -119,7 +118,6 @@
 										</div>
 									</div>
 								</form>
-                            -->
 							</article>
 
 					</div>
@@ -127,11 +125,7 @@
 				<!-- Footer -->
 					<div id="footer">
 						<ul class="copyright">
-<<<<<<< HEAD
-							<li>&copy; <a href="http://github.com/whoismissing">github.com/whoismissing</a></li><li>Design: <a href="http://html5up.net">HTML5 UP</a></li>
-=======
 							<li>&copy; github.com/whoismissing <a href="http://github.com/whoismissing"></a></li><li>Design: <a href="http://html5up.net">HTML5 UP</a></li>
->>>>>>> f37fef3a
 						</ul>
 					</div>
 
@@ -146,4 +140,4 @@
 			<script src="assets/js/main.js"></script>
 
 	</body>
-</html>
+</html>